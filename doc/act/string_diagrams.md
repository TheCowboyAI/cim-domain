--- conflicted
+++ resolved
@@ -49,8 +49,6 @@
 - Event IDs (`EventId::new`) are UUID v7, providing a monotone timestamp surface for downstream ordering proofs.
 - Ack/response artifacts (`CommandAcknowledgment`, `QueryAcknowledgment`, `QueryResponse`) are checked to reflect the originating envelope identity before emitting downstream projections.
 - Regression: `tests/envelope_identity_tests.rs` exercises the entire chain (root command → follow-up command/query → acknowledgments → event envelope) and the inline→CID transition.
-<<<<<<< HEAD
-
 ## Content Addressing (DomainNode)
 
 See: doc/act/diagrams/addressing_v2.dot.svg
@@ -98,8 +96,6 @@
 - `AggregateRoot` contains domain entities, is governed by state machines, constrained by policies, and emits events; policies define the `DomainInvariant`s an aggregate must enforce.
 - `DomainEntity` owns `ValueCollection`s, which in turn contain immutable `ValueObject`s representing state; invariant violations surface as structured `InvariantViolation` value objects.
 - Regression: entity/ID semantics are doc-tested in `src/entity.rs`, value object collections are proved in `tests/value_collection_monoid_tests.rs`, and invariant workflows are exercised in `tests/domain_invariant_tests.rs`.
-=======
->>>>>>> 8bf3b4da
 
 ## Saga as Composed Aggregate
 
@@ -153,7 +149,7 @@
   - Set: operation = union; identity = ∅
   - Bag/Multiset: operation = multiset-union; identity = ∅
 - Laws: In all cases, (ValueCollection, ⊕, ∅) forms a monoid (associative; identity element).
-- Diagram coverage: concat_collections morphism documents the chosen ⊕. Regression: `tests/value_collection_monoid_tests.rs` validates associativity/identity for Vec concatenation and BTreeSet union.
+- Diagram coverage: concat_collections morphism documents the chosen ⊕. Tests validate associativity and identity for Vec (concat) and BTreeSet (union); regression coverage lives in `tests/value_collection_monoid_tests.rs`.
 
 ## Concept Graphs: CIM vs Domain
 
